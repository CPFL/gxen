--- conflicted
+++ resolved
@@ -23,13 +23,9 @@
 
 class context : public session<context> {
  public:
-<<<<<<< HEAD
     typedef boost::unordered_multimap<uint64_t, channel*> channel_map;
 
-    context(boost::asio::io_service& io_service);
-=======
     context(boost::asio::io_service& io_service, bool through);
->>>>>>> cbf69965
     virtual ~context();
     void accept();
     void handle(const command& command);
@@ -50,13 +46,10 @@
     const channel* channels(int id) const { return channels_[id].get(); }
     barrier::table* barrier() { return barrier_.get(); }
     const barrier::table* barrier() const { return barrier_.get(); }
-<<<<<<< HEAD
     channel_map* ramin_channel_map() { return &ramin_channel_map_; }
     const channel_map* ramin_channel_map() const { return &ramin_channel_map_; }
-=======
     playlist* fifo_playlist() { return fifo_playlist_.get(); }
     const playlist* fifo_playlist() const { return fifo_playlist_.get(); }
->>>>>>> cbf69965
     uint64_t vram_size() const { return CROSS_2G; }
     uint64_t get_address_shift() const {
         return id() * vram_size();
@@ -97,11 +90,8 @@
     uint64_t poll_area_;
 
     boost::scoped_array<uint32_t> reg_;
-<<<<<<< HEAD
     unique_ptr<page>::type fifo_playlist_;
     channel_map ramin_channel_map_;
-=======
->>>>>>> cbf69965
 };
 
 }  // namespace cross
